--- conflicted
+++ resolved
@@ -174,12 +174,8 @@
       })
     })
 
-<<<<<<< HEAD
-    it('does not crash for invalid unicode characters in message', done => {
-=======
     // TODO(alexeykuzmin): [Ch66] Times out. Fix it and enable back.
     xit('does not crash for invalid unicode characters in message', (done) => {
->>>>>>> 0219ef0f
       try {
         w.webContents.debugger.attach()
       } catch (err) {
