// Microsoft Visual C++ generated resource script.
//
#include "resource.h"

#define APSTUDIO_READONLY_SYMBOLS
/////////////////////////////////////////////////////////////////////////////
//
// Generated from the TEXTINCLUDE 2 resource.
//
#include "windows.h"

/////////////////////////////////////////////////////////////////////////////
#undef APSTUDIO_READONLY_SYMBOLS

/////////////////////////////////////////////////////////////////////////////
// English (United States) resources

#if !defined(AFX_RESOURCE_DLL) || defined(AFX_TARG_ENU)
LANGUAGE LANG_ENGLISH, SUBLANG_ENGLISH_US

#ifdef APSTUDIO_INVOKED
/////////////////////////////////////////////////////////////////////////////
//
// TEXTINCLUDE
//

1 TEXTINCLUDE
BEGIN
    "resource.h\0"
END

2 TEXTINCLUDE
BEGIN
    "#include ""windows.h""\r\n"
    "\0"
END

3 TEXTINCLUDE
BEGIN
    "\r\n"
    "\0"
END

#endif    // APSTUDIO_INVOKED


/////////////////////////////////////////////////////////////////////////////
//
// Version
//

VS_VERSION_INFO VERSIONINFO
 FILEVERSION 4,1,4,0
 PRODUCTVERSION 4,1,4,0
 FILEFLAGSMASK 0x3fL
#ifdef _DEBUG
 FILEFLAGS 0x1L
#else
 FILEFLAGS 0x0L
#endif
 FILEOS 0x40004L
 FILETYPE 0x1L
 FILESUBTYPE 0x0L
BEGIN
    BLOCK "StringFileInfo"
    BEGIN
        BLOCK "040904b0"
        BEGIN
<<<<<<< HEAD
            VALUE "CompanyName", "Chukong Technologies, Inc."
            VALUE "FileDescription", "CocosCreator"
            VALUE "FileVersion", "3.0.13"
            VALUE "InternalName", "CocosCreator.exe"
            VALUE "LegalCopyright", "Copyright (C) 2018 Chukong Technologies, Inc. All rights reserved."
            VALUE "OriginalFilename", "CocosCreator.exe"
            VALUE "ProductName", "CocosCreator"
            VALUE "ProductVersion", "3.0.13"
=======
            VALUE "CompanyName", "GitHub, Inc."
            VALUE "FileDescription", "Electron"
            VALUE "FileVersion", "4.1.4"
            VALUE "InternalName", "electron.exe"
            VALUE "LegalCopyright", "Copyright (C) 2015 GitHub, Inc. All rights reserved."
            VALUE "OriginalFilename", "electron.exe"
            VALUE "ProductName", "Electron"
            VALUE "ProductVersion", "4.1.4"
>>>>>>> 042f24c5
            VALUE "SquirrelAwareVersion", "1"
        END
    END
    BLOCK "VarFileInfo"
    BEGIN
        VALUE "Translation", 0x409, 1200
    END
END

#endif    // English (United States) resources
/////////////////////////////////////////////////////////////////////////////



#ifndef APSTUDIO_INVOKED
/////////////////////////////////////////////////////////////////////////////
//
// Generated from the TEXTINCLUDE 3 resource.
//


/////////////////////////////////////////////////////////////////////////////
#endif    // not APSTUDIO_INVOKED

/////////////////////////////////////////////////////////////////////////////
//
// Icon
//

IDR_MAINFRAME           ICON                    "atom.ico"
/////////////////////////////////////////////////////////////////////////////
<|MERGE_RESOLUTION|>--- conflicted
+++ resolved
@@ -1,118 +1,107 @@
-// Microsoft Visual C++ generated resource script.
-//
-#include "resource.h"
-
-#define APSTUDIO_READONLY_SYMBOLS
-/////////////////////////////////////////////////////////////////////////////
-//
-// Generated from the TEXTINCLUDE 2 resource.
-//
-#include "windows.h"
-
-/////////////////////////////////////////////////////////////////////////////
-#undef APSTUDIO_READONLY_SYMBOLS
-
-/////////////////////////////////////////////////////////////////////////////
-// English (United States) resources
-
-#if !defined(AFX_RESOURCE_DLL) || defined(AFX_TARG_ENU)
-LANGUAGE LANG_ENGLISH, SUBLANG_ENGLISH_US
-
-#ifdef APSTUDIO_INVOKED
-/////////////////////////////////////////////////////////////////////////////
-//
-// TEXTINCLUDE
-//
-
-1 TEXTINCLUDE
-BEGIN
-    "resource.h\0"
-END
-
-2 TEXTINCLUDE
-BEGIN
-    "#include ""windows.h""\r\n"
-    "\0"
-END
-
-3 TEXTINCLUDE
-BEGIN
-    "\r\n"
-    "\0"
-END
-
-#endif    // APSTUDIO_INVOKED
-
-
-/////////////////////////////////////////////////////////////////////////////
-//
-// Version
-//
-
-VS_VERSION_INFO VERSIONINFO
- FILEVERSION 4,1,4,0
- PRODUCTVERSION 4,1,4,0
- FILEFLAGSMASK 0x3fL
-#ifdef _DEBUG
- FILEFLAGS 0x1L
-#else
- FILEFLAGS 0x0L
-#endif
- FILEOS 0x40004L
- FILETYPE 0x1L
- FILESUBTYPE 0x0L
-BEGIN
-    BLOCK "StringFileInfo"
-    BEGIN
-        BLOCK "040904b0"
-        BEGIN
-<<<<<<< HEAD
-            VALUE "CompanyName", "Chukong Technologies, Inc."
-            VALUE "FileDescription", "CocosCreator"
-            VALUE "FileVersion", "3.0.13"
-            VALUE "InternalName", "CocosCreator.exe"
-            VALUE "LegalCopyright", "Copyright (C) 2018 Chukong Technologies, Inc. All rights reserved."
-            VALUE "OriginalFilename", "CocosCreator.exe"
-            VALUE "ProductName", "CocosCreator"
-            VALUE "ProductVersion", "3.0.13"
-=======
-            VALUE "CompanyName", "GitHub, Inc."
-            VALUE "FileDescription", "Electron"
-            VALUE "FileVersion", "4.1.4"
-            VALUE "InternalName", "electron.exe"
-            VALUE "LegalCopyright", "Copyright (C) 2015 GitHub, Inc. All rights reserved."
-            VALUE "OriginalFilename", "electron.exe"
-            VALUE "ProductName", "Electron"
-            VALUE "ProductVersion", "4.1.4"
->>>>>>> 042f24c5
-            VALUE "SquirrelAwareVersion", "1"
-        END
-    END
-    BLOCK "VarFileInfo"
-    BEGIN
-        VALUE "Translation", 0x409, 1200
-    END
-END
-
-#endif    // English (United States) resources
-/////////////////////////////////////////////////////////////////////////////
-
-
-
-#ifndef APSTUDIO_INVOKED
-/////////////////////////////////////////////////////////////////////////////
-//
-// Generated from the TEXTINCLUDE 3 resource.
-//
-
-
-/////////////////////////////////////////////////////////////////////////////
-#endif    // not APSTUDIO_INVOKED
-
-/////////////////////////////////////////////////////////////////////////////
-//
-// Icon
-//
-
-IDR_MAINFRAME           ICON                    "atom.ico"
-/////////////////////////////////////////////////////////////////////////////
+// Microsoft Visual C++ generated resource script.
+//
+#include "resource.h"
+
+#define APSTUDIO_READONLY_SYMBOLS
+/////////////////////////////////////////////////////////////////////////////
+//
+// Generated from the TEXTINCLUDE 2 resource.
+//
+#include "windows.h"
+
+/////////////////////////////////////////////////////////////////////////////
+#undef APSTUDIO_READONLY_SYMBOLS
+
+/////////////////////////////////////////////////////////////////////////////
+// English (United States) resources
+
+#if !defined(AFX_RESOURCE_DLL) || defined(AFX_TARG_ENU)
+LANGUAGE LANG_ENGLISH, SUBLANG_ENGLISH_US
+
+#ifdef APSTUDIO_INVOKED
+/////////////////////////////////////////////////////////////////////////////
+//
+// TEXTINCLUDE
+//
+
+1 TEXTINCLUDE
+BEGIN
+    "resource.h\0"
+END
+
+2 TEXTINCLUDE
+BEGIN
+    "#include ""windows.h""\r\n"
+    "\0"
+END
+
+3 TEXTINCLUDE
+BEGIN
+    "\r\n"
+    "\0"
+END
+
+#endif    // APSTUDIO_INVOKED
+
+
+/////////////////////////////////////////////////////////////////////////////
+//
+// Version
+//
+
+VS_VERSION_INFO VERSIONINFO
+ FILEVERSION 4,1,4,0
+ PRODUCTVERSION 4,1,4,0
+ FILEFLAGSMASK 0x3fL
+#ifdef _DEBUG
+ FILEFLAGS 0x1L
+#else
+ FILEFLAGS 0x0L
+#endif
+ FILEOS 0x40004L
+ FILETYPE 0x1L
+ FILESUBTYPE 0x0L
+BEGIN
+    BLOCK "StringFileInfo"
+    BEGIN
+        BLOCK "040904b0"
+        BEGIN
+            VALUE "CompanyName", "Chukong Technologies, Inc."
+            VALUE "FileDescription", "CocosCreator"
+            VALUE "FileVersion", "4.1.4"
+            VALUE "InternalName", "CocosCreator.exe"
+            VALUE "LegalCopyright", "Copyright (C) 2018 Chukong Technologies, Inc. All rights reserved."
+            VALUE "OriginalFilename", "CocosCreator.exe"
+            VALUE "ProductName", "CocosCreator"
+            VALUE "ProductVersion", "4.1.4"
+            VALUE "SquirrelAwareVersion", "1"
+        END
+    END
+    BLOCK "VarFileInfo"
+    BEGIN
+        VALUE "Translation", 0x409, 1200
+    END
+END
+
+#endif    // English (United States) resources
+/////////////////////////////////////////////////////////////////////////////
+
+
+
+#ifndef APSTUDIO_INVOKED
+/////////////////////////////////////////////////////////////////////////////
+//
+// Generated from the TEXTINCLUDE 3 resource.
+//
+
+
+/////////////////////////////////////////////////////////////////////////////
+#endif    // not APSTUDIO_INVOKED
+
+/////////////////////////////////////////////////////////////////////////////
+//
+// Icon
+//
+
+IDR_MAINFRAME           ICON                    "atom.ico"
+/////////////////////////////////////////////////////////////////////////////